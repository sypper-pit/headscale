package headscale

import (
	"encoding/json"
	"net/netip"
	"strings"

	"github.com/tailscale/hujson"
	"gopkg.in/yaml.v3"
)

// ACLPolicy represents a Tailscale ACL Policy.
type ACLPolicy struct {
	Groups        Groups        `json:"groups"        yaml:"groups"`
	Hosts         Hosts         `json:"hosts"         yaml:"hosts"`
	TagOwners     TagOwners     `json:"tagOwners"     yaml:"tagOwners"`
	ACLs          []ACL         `json:"acls"          yaml:"acls"`
	Tests         []ACLTest     `json:"tests"         yaml:"tests"`
	AutoApprovers AutoApprovers `json:"autoApprovers" yaml:"autoApprovers"`
}

// ACL is a basic rule for the ACL Policy.
type ACL struct {
	Action       string   `json:"action" yaml:"action"`
	Protocol     string   `json:"proto"  yaml:"proto"`
	Sources      []string `json:"src"    yaml:"src"`
	Destinations []string `json:"dst"    yaml:"dst"`
}

// Groups references a series of alias in the ACL rules.
type Groups map[string][]string

// Hosts are alias for IP addresses or subnets.
type Hosts map[string]netip.Prefix

// TagOwners specify what users (namespaces?) are allow to use certain tags.
type TagOwners map[string][]string

// ACLTest is not implemented, but should be use to check if a certain rule is allowed.
type ACLTest struct {
	Source string   `json:"src"            yaml:"src"`
	Accept []string `json:"accept"         yaml:"accept"`
	Deny   []string `json:"deny,omitempty" yaml:"deny,omitempty"`
}

<<<<<<< HEAD
// AutoApprovers specify which users (namespaces?), groups or tags have their advertised routes
// or exit node status automatically enabled
type AutoApprovers struct {
	Routes   map[string][]string `json:"routes"   yaml:"routes"`
	ExitNode []string            `json:"exitNode" yaml:"exitNode"`
}

// UnmarshalJSON allows to parse the Hosts directly into netaddr objects.
=======
// UnmarshalJSON allows to parse the Hosts directly into netip objects.
>>>>>>> af60ffb7
func (hosts *Hosts) UnmarshalJSON(data []byte) error {
	newHosts := Hosts{}
	hostIPPrefixMap := make(map[string]string)
	ast, err := hujson.Parse(data)
	if err != nil {
		return err
	}
	ast.Standardize()
	data = ast.Pack()
	err = json.Unmarshal(data, &hostIPPrefixMap)
	if err != nil {
		return err
	}
	for host, prefixStr := range hostIPPrefixMap {
		if !strings.Contains(prefixStr, "/") {
			prefixStr += "/32"
		}
		prefix, err := netip.ParsePrefix(prefixStr)
		if err != nil {
			return err
		}
		newHosts[host] = prefix
	}
	*hosts = newHosts

	return nil
}

// UnmarshalYAML allows to parse the Hosts directly into netip objects.
func (hosts *Hosts) UnmarshalYAML(data []byte) error {
	newHosts := Hosts{}
	hostIPPrefixMap := make(map[string]string)

	err := yaml.Unmarshal(data, &hostIPPrefixMap)
	if err != nil {
		return err
	}
	for host, prefixStr := range hostIPPrefixMap {
		prefix, err := netip.ParsePrefix(prefixStr)
		if err != nil {
			return err
		}
		newHosts[host] = prefix
	}
	*hosts = newHosts

	return nil
}

// IsZero is perhaps a bit naive here.
func (policy ACLPolicy) IsZero() bool {
	if len(policy.Groups) == 0 && len(policy.Hosts) == 0 && len(policy.ACLs) == 0 {
		return true
	}

	return false
}

// Returns the list of autoApproving namespaces, groups or tags for a given IPPrefix
func (autoApprovers *AutoApprovers) GetRouteApprovers(
	prefix netaddr.IPPrefix,
) ([]string, error) {
	if prefix.Bits() == 0 {
		return autoApprovers.ExitNode, nil // 0.0.0.0/0, ::/0 or equivalent
	}

	approverAliases := []string{}

	for autoApprovedPrefix, autoApproverAliases := range autoApprovers.Routes {
		autoApprovedPrefix, err := netaddr.ParseIPPrefix(autoApprovedPrefix)
		if err != nil {
			return nil, err
		}

		if autoApprovedPrefix.Bits() >= prefix.Bits() &&
			autoApprovedPrefix.Contains(prefix.IP()) {
			approverAliases = append(approverAliases, autoApproverAliases...)
		}
	}

	return approverAliases, nil
}<|MERGE_RESOLUTION|>--- conflicted
+++ resolved
@@ -43,18 +43,14 @@
 	Deny   []string `json:"deny,omitempty" yaml:"deny,omitempty"`
 }
 
-<<<<<<< HEAD
 // AutoApprovers specify which users (namespaces?), groups or tags have their advertised routes
-// or exit node status automatically enabled
+// or exit node status automatically enabled.
 type AutoApprovers struct {
 	Routes   map[string][]string `json:"routes"   yaml:"routes"`
 	ExitNode []string            `json:"exitNode" yaml:"exitNode"`
 }
 
-// UnmarshalJSON allows to parse the Hosts directly into netaddr objects.
-=======
 // UnmarshalJSON allows to parse the Hosts directly into netip objects.
->>>>>>> af60ffb7
 func (hosts *Hosts) UnmarshalJSON(data []byte) error {
 	newHosts := Hosts{}
 	hostIPPrefixMap := make(map[string]string)
