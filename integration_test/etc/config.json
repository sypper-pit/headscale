{
  "server_url": "http://headscale:8080",
  "listen_addr": "0.0.0.0:8080",
  "private_key_path": "private.key",
  "derp_map_path": "derp.yaml",
  "ephemeral_node_inactivity_timeout": "30m",
  "db_type": "sqlite3",
  "db_path": "/tmp/integration_test_db.sqlite3",
  "acl_policy_path": "",
<<<<<<< HEAD
  "log_level": "debug",
  "dns_config": {
    "nameservers": [
      "1.1.1.1"
    ],
    "domains": [],
    "magic_dns": true,
    "base_domain": "headscale.net"
  }
=======
  "log_level": "trace"
>>>>>>> 6fb8d678
}<|MERGE_RESOLUTION|>--- conflicted
+++ resolved
@@ -7,8 +7,7 @@
   "db_type": "sqlite3",
   "db_path": "/tmp/integration_test_db.sqlite3",
   "acl_policy_path": "",
-<<<<<<< HEAD
-  "log_level": "debug",
+  "log_level": "trace",
   "dns_config": {
     "nameservers": [
       "1.1.1.1"
@@ -17,7 +16,4 @@
     "magic_dns": true,
     "base_domain": "headscale.net"
   }
-=======
-  "log_level": "trace"
->>>>>>> 6fb8d678
 }