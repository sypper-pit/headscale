package headscale

import (
	"github.com/rs/zerolog/log"
	"gopkg.in/check.v1"
)

func (s *Suite) TestCreateAndDestroyNamespace(c *check.C) {
	n, err := h.CreateNamespace("test")
	c.Assert(err, check.IsNil)
	c.Assert(n.Name, check.Equals, "test")

	ns, err := h.ListNamespaces()
	c.Assert(err, check.IsNil)
	c.Assert(len(*ns), check.Equals, 1)

	err = h.DestroyNamespace("test")
	c.Assert(err, check.IsNil)

	_, err = h.GetNamespace("test")
	c.Assert(err, check.NotNil)
}

func (s *Suite) TestDestroyNamespaceErrors(c *check.C) {
	err := h.DestroyNamespace("test")
	c.Assert(err, check.Equals, errorNamespaceNotFound)

	n, err := h.CreateNamespace("test")
	c.Assert(err, check.IsNil)

	pak, err := h.CreatePreAuthKey(n.Name, false, false, nil)
	c.Assert(err, check.IsNil)

	m := Machine{
		ID:             0,
		MachineKey:     "foo",
		NodeKey:        "bar",
		DiscoKey:       "faa",
		Name:           "testmachine",
		NamespaceID:    n.ID,
		Registered:     true,
		RegisterMethod: "authKey",
		AuthKeyID:      uint(pak.ID),
	}
	h.db.Save(&m)

	err = h.DestroyNamespace("test")
	c.Assert(err, check.Equals, errorNamespaceNotEmpty)
}

<<<<<<< HEAD
func (s *Suite) TestGetMapResponseUserProfiles(c *check.C) {
	n1, err := h.CreateNamespace("shared1")
	c.Assert(err, check.IsNil)

	n2, err := h.CreateNamespace("shared2")
	c.Assert(err, check.IsNil)

	n3, err := h.CreateNamespace("shared3")
	c.Assert(err, check.IsNil)

	pak1n1, err := h.CreatePreAuthKey(n1.Name, false, false, nil)
	c.Assert(err, check.IsNil)

	pak2n2, err := h.CreatePreAuthKey(n2.Name, false, false, nil)
	c.Assert(err, check.IsNil)

	pak3n3, err := h.CreatePreAuthKey(n3.Name, false, false, nil)
	c.Assert(err, check.IsNil)

	pak4n1, err := h.CreatePreAuthKey(n1.Name, false, false, nil)
	c.Assert(err, check.IsNil)

	_, err = h.GetMachine(n1.Name, "test_get_shared_nodes_1")
	c.Assert(err, check.NotNil)

	m1 := &Machine{
		ID:             1,
		MachineKey:     "686824e749f3b7f2a5927ee6c1e422aee5292592d9179a271ed7b3e659b44a66",
		NodeKey:        "686824e749f3b7f2a5927ee6c1e422aee5292592d9179a271ed7b3e659b44a66",
		DiscoKey:       "686824e749f3b7f2a5927ee6c1e422aee5292592d9179a271ed7b3e659b44a66",
		Name:           "test_get_shared_nodes_1",
		NamespaceID:    n1.ID,
		Namespace:      *n1,
		Registered:     true,
		RegisterMethod: "authKey",
		IPAddress:      "100.64.0.1",
		AuthKeyID:      uint(pak1n1.ID),
	}
	h.db.Save(m1)

	_, err = h.GetMachine(n1.Name, m1.Name)
	c.Assert(err, check.IsNil)

	m2 := &Machine{
		ID:             2,
		MachineKey:     "dec46ef9dc45c7d2f03bfcd5a640d9e24e3cc68ce3d9da223867c9bc6d5e9863",
		NodeKey:        "dec46ef9dc45c7d2f03bfcd5a640d9e24e3cc68ce3d9da223867c9bc6d5e9863",
		DiscoKey:       "dec46ef9dc45c7d2f03bfcd5a640d9e24e3cc68ce3d9da223867c9bc6d5e9863",
		Name:           "test_get_shared_nodes_2",
		NamespaceID:    n2.ID,
		Namespace:      *n2,
		Registered:     true,
		RegisterMethod: "authKey",
		IPAddress:      "100.64.0.2",
		AuthKeyID:      uint(pak2n2.ID),
	}
	h.db.Save(m2)

	_, err = h.GetMachine(n2.Name, m2.Name)
	c.Assert(err, check.IsNil)

	m3 := &Machine{
		ID:             3,
		MachineKey:     "dec46ef9dc45c7d2f03bfcd5a640d9e24e3cc68ce3d9da223867c9bc6d5e9863",
		NodeKey:        "dec46ef9dc45c7d2f03bfcd5a640d9e24e3cc68ce3d9da223867c9bc6d5e9863",
		DiscoKey:       "dec46ef9dc45c7d2f03bfcd5a640d9e24e3cc68ce3d9da223867c9bc6d5e9863",
		Name:           "test_get_shared_nodes_3",
		NamespaceID:    n3.ID,
		Namespace:      *n3,
		Registered:     true,
		RegisterMethod: "authKey",
		IPAddress:      "100.64.0.3",
		AuthKeyID:      uint(pak3n3.ID),
	}
	h.db.Save(m3)

	_, err = h.GetMachine(n3.Name, m3.Name)
	c.Assert(err, check.IsNil)

	m4 := &Machine{
		ID:             4,
		MachineKey:     "dec46ef9dc45c7d2f03bfcd5a640d9e24e3cc68ce3d9da223867c9bc6d5e9863",
		NodeKey:        "dec46ef9dc45c7d2f03bfcd5a640d9e24e3cc68ce3d9da223867c9bc6d5e9863",
		DiscoKey:       "dec46ef9dc45c7d2f03bfcd5a640d9e24e3cc68ce3d9da223867c9bc6d5e9863",
		Name:           "test_get_shared_nodes_4",
		NamespaceID:    n1.ID,
		Namespace:      *n1,
		Registered:     true,
		RegisterMethod: "authKey",
		IPAddress:      "100.64.0.4",
		AuthKeyID:      uint(pak4n1.ID),
	}
	h.db.Save(m4)

	err = h.AddSharedMachineToNamespace(m2, n1)
	c.Assert(err, check.IsNil)
	m1peers, err := h.getPeers(m1)
	c.Assert(err, check.IsNil)

	userProfiles := getMapResponseUserProfiles(*m1, m1peers)

	log.Trace().Msgf("userProfiles %#v", userProfiles)
	c.Assert(len(userProfiles), check.Equals, 2)

	found := false
	for _, up := range userProfiles {
		if up.DisplayName == n1.Name {
			found = true
			break
		}
	}
	c.Assert(found, check.Equals, true)

	found = false
	for _, up := range userProfiles {
		if up.DisplayName == n2.Name {
			found = true
			break
		}
	}
	c.Assert(found, check.Equals, true)
=======
func (s *Suite) TestRenameNamespace(c *check.C) {
	n, err := h.CreateNamespace("test")
	c.Assert(err, check.IsNil)
	c.Assert(n.Name, check.Equals, "test")

	ns, err := h.ListNamespaces()
	c.Assert(err, check.IsNil)
	c.Assert(len(*ns), check.Equals, 1)

	err = h.RenameNamespace("test", "test_renamed")
	c.Assert(err, check.IsNil)

	_, err = h.GetNamespace("test")
	c.Assert(err, check.Equals, errorNamespaceNotFound)

	_, err = h.GetNamespace("test_renamed")
	c.Assert(err, check.IsNil)

	err = h.RenameNamespace("test_does_not_exit", "test")
	c.Assert(err, check.Equals, errorNamespaceNotFound)

	n2, err := h.CreateNamespace("test2")
	c.Assert(err, check.IsNil)
	c.Assert(n2.Name, check.Equals, "test2")

	err = h.RenameNamespace("test2", "test_renamed")
	c.Assert(err, check.Equals, errorNamespaceExists)
>>>>>>> ddf042ca
}<|MERGE_RESOLUTION|>--- conflicted
+++ resolved
@@ -48,7 +48,35 @@
 	c.Assert(err, check.Equals, errorNamespaceNotEmpty)
 }
 
-<<<<<<< HEAD
+func (s *Suite) TestRenameNamespace(c *check.C) {
+	n, err := h.CreateNamespace("test")
+	c.Assert(err, check.IsNil)
+	c.Assert(n.Name, check.Equals, "test")
+
+	ns, err := h.ListNamespaces()
+	c.Assert(err, check.IsNil)
+	c.Assert(len(*ns), check.Equals, 1)
+
+	err = h.RenameNamespace("test", "test_renamed")
+	c.Assert(err, check.IsNil)
+
+	_, err = h.GetNamespace("test")
+	c.Assert(err, check.Equals, errorNamespaceNotFound)
+
+	_, err = h.GetNamespace("test_renamed")
+	c.Assert(err, check.IsNil)
+
+	err = h.RenameNamespace("test_does_not_exit", "test")
+	c.Assert(err, check.Equals, errorNamespaceNotFound)
+
+	n2, err := h.CreateNamespace("test2")
+	c.Assert(err, check.IsNil)
+	c.Assert(n2.Name, check.Equals, "test2")
+
+	err = h.RenameNamespace("test2", "test_renamed")
+	c.Assert(err, check.Equals, errorNamespaceExists)
+}
+
 func (s *Suite) TestGetMapResponseUserProfiles(c *check.C) {
 	n1, err := h.CreateNamespace("shared1")
 	c.Assert(err, check.IsNil)
@@ -170,33 +198,4 @@
 		}
 	}
 	c.Assert(found, check.Equals, true)
-=======
-func (s *Suite) TestRenameNamespace(c *check.C) {
-	n, err := h.CreateNamespace("test")
-	c.Assert(err, check.IsNil)
-	c.Assert(n.Name, check.Equals, "test")
-
-	ns, err := h.ListNamespaces()
-	c.Assert(err, check.IsNil)
-	c.Assert(len(*ns), check.Equals, 1)
-
-	err = h.RenameNamespace("test", "test_renamed")
-	c.Assert(err, check.IsNil)
-
-	_, err = h.GetNamespace("test")
-	c.Assert(err, check.Equals, errorNamespaceNotFound)
-
-	_, err = h.GetNamespace("test_renamed")
-	c.Assert(err, check.IsNil)
-
-	err = h.RenameNamespace("test_does_not_exit", "test")
-	c.Assert(err, check.Equals, errorNamespaceNotFound)
-
-	n2, err := h.CreateNamespace("test2")
-	c.Assert(err, check.IsNil)
-	c.Assert(n2.Name, check.Equals, "test2")
-
-	err = h.RenameNamespace("test2", "test_renamed")
-	c.Assert(err, check.Equals, errorNamespaceExists)
->>>>>>> ddf042ca
 }