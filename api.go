--- conflicted
+++ resolved
@@ -225,7 +225,7 @@
 		Str("func", "getMapResponse").
 		Str("machine", req.Hostinfo.Hostname).
 		Msg("Creating Map response")
-	node, err := h.toNode(m, true)
+	node, err := m.toNode(true)
 	if err != nil {
 		log.Error().
 			Str("func", "getMapResponse").
@@ -249,7 +249,15 @@
 		DisplayName: m.Namespace.Name,
 	}
 
-<<<<<<< HEAD
+	nodePeers, err := peers.toNodes(true)
+	if err != nil {
+		log.Error().
+			Str("func", "getMapResponse").
+			Err(err).
+			Msg("Failed to convert peers to Tailscale nodes")
+		return nil, err
+	}
+
 	var dnsConfig *tailcfg.DNSConfig
 	if h.cfg.DNSConfig != nil && h.cfg.DNSConfig.Proxied { // if MagicDNS is enabled
 		// TODO(juanfont): We should not be regenerating this all the time
@@ -269,34 +277,13 @@
 	resp := tailcfg.MapResponse{
 		KeepAlive:    false,
 		Node:         node,
-		Peers:        *peers,
+		Peers:        nodePeers,
 		DNSConfig:    dnsConfig,
 		Domain:       h.cfg.BaseDomain,
-=======
-	nodePeers, err := peers.toNodes(true)
-	if err != nil {
-		log.Error().
-			Str("func", "getMapResponse").
-			Err(err).
-			Msg("Failed to convert peers to Tailscale nodes")
-		return nil, err
-	}
-
-	resp := tailcfg.MapResponse{
-		KeepAlive: false,
-		Node:      node,
-		Peers:     nodePeers,
-		// TODO(kradalby): As per tailscale docs, if DNSConfig is nil,
-		// it means its not updated, maybe we can have some logic
-		// to check and only pass updates when its updates.
-		// This is probably more relevant if we try to implement
-		// "MagicDNS"
-		DNSConfig:    h.cfg.DNSConfig,
-		SearchPaths:  []string{},
-		Domain:       "headscale.net",
->>>>>>> 6fb8d678
 		PacketFilter: *h.aclRules,
 		DERPMap:      h.cfg.DerpMap,
+
+		// TODO(juanfont): We should send the profiles of all the peers (this own namespace + those from the shared peers)
 		UserProfiles: []tailcfg.UserProfile{profile},
 	}
 	log.Trace().
@@ -379,16 +366,12 @@
 			machineRegistrations.WithLabelValues("new", "authkey", "error", m.Namespace.Name).Inc()
 			return
 		}
-<<<<<<< HEAD
-		c.Data(200, "application/json; charset=utf-8", respBody)
-=======
 		c.Data(401, "application/json; charset=utf-8", respBody)
 		log.Error().
 			Str("func", "handleAuthKey").
 			Str("machine", m.Name).
 			Msg("Failed authentication via AuthKey")
 		machineRegistrations.WithLabelValues("new", "authkey", "error", m.Namespace.Name).Inc()
->>>>>>> 6fb8d678
 		return
 	}
 
